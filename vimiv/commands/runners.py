# vim: ft=python fileencoding=utf-8 sw=4 et sts=4

# This file is part of vimiv.
# Copyright 2017-2019 Christian Karl (karlch) <karlch at protonmail dot com>
# License: GNU GPL v3, see the "LICENSE" and "AUTHORS" files for details.

"""Classes and functions to run commands.

Module Attributes:
    SEPARATOR: String used to separate chained commands.
    external: ExternalRunner instance to run shell commands.

    _last_command: Dictionary storing the last command for each mode.
"""

import os
import re
import shlex
import subprocess
from typing import Dict, List, NamedTuple, Optional, Callable

from PyQt5.QtCore import QRunnable, QObject, QThreadPool, pyqtSignal

from vimiv import api, utils
from vimiv.utils import log
from vimiv.commands import aliases


SEPARATOR = "&&"

_last_command: Dict[api.modes.Mode, "LastCommand"] = {}
_logger = log.module_logger(__name__)


class LastCommand(NamedTuple):
    """Simple class storing command text, arguments and count."""

    Count: int
    Command: str
    Arguments: List[str]


class CommandPartFailed(Exception):
    """Raised if a command part fails, e.g. due to the command being unknown."""


def text_non_whitespace(func: Callable[..., None]):
    """Decorator to only run function if text argument is more than plain whitespace."""

    def inner(text: str, *args, **kwargs) -> None:
        text = text.strip()
        if not text:
            return None
        return func(text, *args, **kwargs)

    return inner


@text_non_whitespace
def run(text, count=None, mode=None):
    """Run a (chain of) command(s).

    The text to run is split at SEPARATOR and each part is handled individually by
    _run_single. If one part fails, the remaining parts are not executed.

    Args:
        text: Complete text given to command line or keybinding.
        count: Count given if any.
        mode: Mode to run the command in.
    """
    logging.debug("%s: Running '%s'", __name__, text)
    # Expand percent here as it only needs to be done once and is rather expensive
    text = expand_percent(text, mode)
    logging.debug("%s: Expanded text to '%s'", __name__, text)
    # Split text parts recursively updating aliases in the individual parts

    def replace_aliases(text):
        return text if SEPARATOR in text else alias(text.strip(), mode)

    textparts = utils.recursive_split(text, SEPARATOR, replace_aliases)
    logging.debug("%s: Split text into parts '%s'", __name__, textparts)
    try:
        for i, cmdpart in enumerate(textparts):
            logging.debug("%s: Handling part %d '%s'", __name__, i, cmdpart)
            _run_single(cmdpart, count, mode)
    except CommandPartFailed:
        logging.debug("%s: Stopping at %d as '%s' failed", __name__, i, cmdpart)


@text_non_whitespace
def _run_single(text, count=None, mode=None):
    """Run either external or internal command.

    Args:
        text: Complete text given to command line or keybinding.
        count: Count given if any.
        mode: Mode to run the command in.
    """
    if text.startswith("!"):
        external(text.lstrip("!"))
    else:
        count = str(count) if count is not None else ""
        command(count + text, mode)


def command(text, mode=None):
    """Run internal command when called.

    Splits the given text into count, name and arguments. Then runs the
    command corresponding to name with count and arguments. Emits the
    exited signal when done.

    Args:
        text: String passed as command.
        mode: Mode in which the command is supposed to run.
    """
    try:
        count, cmdname, args = _parse(text)
    except ValueError as e:  # E.g. raised by shlex on unclosed quotation
        log.error("Error parsing command: %s", e)
        return
    mode = mode if mode is not None else api.modes.current()
    _run_command(count, cmdname, args, mode)
    _logger.debug("Ran '%s' succesfully", text)


@api.keybindings.register(".", "repeat-command")
@api.commands.register(store=False)
def repeat_command(count: Optional[int] = None):
    """Repeat the last command.

    **count:** Repeat count times.
    """
    mode = api.modes.current()
    if mode not in _last_command:
        raise api.commands.CommandError("No command to repeat")
    stored_count, cmdname, args = _last_command[mode]
    # Prefer entered count over stored count
    count = count if count is not None else stored_count
    _run_command(count, cmdname, args, mode)


def _run_command(count, cmdname, args, mode):
    """Run a given command.

    Args:
        count: Count to use for the command.
        cmdname: Name of the command passed.
        args: Arguments passed.
        mode: Mode to run the command in.
    """
    try:
        cmd = api.commands.get(cmdname, mode)
        if cmd.store:
            _last_command[mode] = LastCommand(count, cmdname, args)
        cmd(args, count=count)
        api.status.update()
    except api.commands.CommandNotFound as e:
<<<<<<< HEAD
        log.error(str(e))
    except (api.commands.ArgumentError, api.commands.CommandError) as e:
        log.error("%s: %s", cmdname, str(e))
    except api.commands.CommandWarning as w:
        log.warning("%s: %s", cmdname, str(w))
=======
        logging.error(str(e))
        raise CommandPartFailed from e
    except (api.commands.ArgumentError, api.commands.CommandError) as e:
        logging.error("%s: %s", cmdname, str(e))
        raise CommandPartFailed from e
    except api.commands.CommandWarning as w:
        logging.warning("%s: %s", cmdname, str(w))
        raise CommandPartFailed from w
>>>>>>> ed2b0b9e


def _parse(text):
    """Parse given command text into count, name and arguments.

    Args:
        text: String passed as command.
    Returns:
        count: Digits prepending the command to interpret as count.
        name: Name of the command passed.
        args: Arguments passed.
    """
    text = text.strip()
    count = ""
    split = shlex.split(text)
    cmdname = split[0]
    # Receive prepended digits as count
    while cmdname and cmdname[0].isdigit():
        count += cmdname[0]
        cmdname = cmdname[1:]
    args = split[1:]
    return count, cmdname, args


def expand_percent(text, mode):
    """Expand % to the corresponding path and %m to all marked paths.

    Args:
        text: The command in which the wildcards are expanded.
        mode: Mode the command is run in to get correct path(-list).
    """
    # Check first as the re substitutions are rather expensive
    if "%m" in text:
        text = re.sub(r"(?<!\\)%m", " ".join(api.mark.paths), text)
    if "%" in text:
        current = shlex.quote(api.current_path(mode))
        text = re.sub(r"(?<!\\)%", current, text)
    return text


class ExternalRunner(QObject):
    """Runner for external commands.

    Signals:
        pipe_output_received: Emitted when :!command | completes.
            arg1: The shell command that was executed.
            arg2: stdout of the shell command.
    """

    _pool = QThreadPool.globalInstance()
    pipe_output_received = pyqtSignal(str, str)

    def __init__(self):
        super().__init__()
        self.pipe_output_received.connect(self._on_pipe_output_received)

    def __call__(self, text):
        """Run external command using ShellCommandRunnable.

        Args:
            text: Text parsed as command to run.
        """
        runnable = ShellCommandRunnable(text, self)
        self._pool.start(runnable)

    @utils.slot
    def _on_pipe_output_received(self, cmd: str, stdout: str):
        """Open paths from stdout.

        Args:
            cmd: Executed shell command.
            stdout: String form of stdout of the exited shell command.
        """
        paths = [path for path in stdout.split("\n") if os.path.exists(path)]
        try:
            api.open(paths)
            _logger.debug("Opened paths from pipe '%s'", cmd)
            api.status.update()
        except api.commands.CommandError:
            log.warning("%s: No paths from pipe", cmd)


external = ExternalRunner()


class ShellCommandRunnable(QRunnable):
    """Run shell command in an extra thread.

    Captures stdout and stderr. Logging is called according to the returncode
    of the command.

    Attributes:
        _text: Text parsed as command to run.
        _runner: ExternalRunner that started this runnable.
        _pipe: Whether to check stdout for paths to open.
    """

    def __init__(self, text, runner):
        super().__init__()
        self._text = text.rstrip("|").strip()
        self._runner = runner
        self._pipe = bool(text.endswith("|"))

    def run(self):
        """Run shell command on QThreadPool.start(self)."""
        try:
            pargs = subprocess.run(
                self._text,
                shell=True,
                check=True,
                stdout=subprocess.PIPE,
                stderr=subprocess.PIPE,
            )
            if self._pipe:
                self._runner.pipe_output_received.emit(
                    self._text, pargs.stdout.decode()
                )
            else:
                _logger.debug("Ran '!%s' succesfully", self._text)
        except subprocess.CalledProcessError as e:
            message = e.stderr.decode().split("\n")[0]
            log.error("%d  %s", e.returncode, message)


def alias(text, mode):
    """Replace alias with the actual command.

    Returns:
        The replaced text if text was an alias else text.
    """
    cmd = text.split()[0]
    if cmd in aliases.get(mode):
        return text.replace(cmd, aliases.get(mode)[cmd])
    return text<|MERGE_RESOLUTION|>--- conflicted
+++ resolved
@@ -68,23 +68,23 @@
         count: Count given if any.
         mode: Mode to run the command in.
     """
-    logging.debug("%s: Running '%s'", __name__, text)
+    _logger.debug("Running '%s'", text)
     # Expand percent here as it only needs to be done once and is rather expensive
     text = expand_percent(text, mode)
-    logging.debug("%s: Expanded text to '%s'", __name__, text)
+    _logger.debug("Expanded text to '%s'", text)
     # Split text parts recursively updating aliases in the individual parts
 
     def replace_aliases(text):
         return text if SEPARATOR in text else alias(text.strip(), mode)
 
     textparts = utils.recursive_split(text, SEPARATOR, replace_aliases)
-    logging.debug("%s: Split text into parts '%s'", __name__, textparts)
+    _logger.debug("Split text into parts '%s'", textparts)
     try:
         for i, cmdpart in enumerate(textparts):
-            logging.debug("%s: Handling part %d '%s'", __name__, i, cmdpart)
+            _logger.debug("Handling part %d '%s'", i, cmdpart)
             _run_single(cmdpart, count, mode)
     except CommandPartFailed:
-        logging.debug("%s: Stopping at %d as '%s' failed", __name__, i, cmdpart)
+        _logger.debug("Stopping at %d as '%s' failed", i, cmdpart)
 
 
 @text_non_whitespace
@@ -156,22 +156,14 @@
         cmd(args, count=count)
         api.status.update()
     except api.commands.CommandNotFound as e:
-<<<<<<< HEAD
         log.error(str(e))
+        raise CommandPartFailed from e
     except (api.commands.ArgumentError, api.commands.CommandError) as e:
         log.error("%s: %s", cmdname, str(e))
+        raise CommandPartFailed from e
     except api.commands.CommandWarning as w:
         log.warning("%s: %s", cmdname, str(w))
-=======
-        logging.error(str(e))
-        raise CommandPartFailed from e
-    except (api.commands.ArgumentError, api.commands.CommandError) as e:
-        logging.error("%s: %s", cmdname, str(e))
-        raise CommandPartFailed from e
-    except api.commands.CommandWarning as w:
-        logging.warning("%s: %s", cmdname, str(w))
         raise CommandPartFailed from w
->>>>>>> ed2b0b9e
 
 
 def _parse(text):
