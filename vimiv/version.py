# vim: ft=python fileencoding=utf-8 sw=4 et sts=4

# This file is part of vimiv.
# Copyright 2017-2023 Christian Karl (karlch) <karlch at protonmail dot com>
# License: GNU GPL v3, see the "LICENSE" and "AUTHORS" files for details.

"""Functions to retrieve various version information.

Module Attributes:
    _license_str: GPL boilerplate including the licensing information.
"""

import functools
import os
import sys
from typing import Optional

from vimiv.qt.core import QT_VERSION_STR, PYQT_VERSION_STR

import vimiv
<<<<<<< HEAD
from vimiv.utils import xdg, run_qprocess, lazy

QtSvg = lazy.import_module("PyQt5.QtSvg", optional=True)
=======
from vimiv.qt.svg import QtSvg
from vimiv.imutils import exif
from vimiv.utils import xdg, run_qprocess
>>>>>>> 8cbbcb88


def info() -> str:
    """Retrieve version information.

    This includes the current vimiv version and python, Qt as well as PyQt versions and
    some information on the optional dependencies.
    """
    git_info = _git_info()
    vimiv_version = (
        f"vimiv v{vimiv.__version__}\n{git_info}"
        if git_info is not None
        else f"vimiv v{vimiv.__version__}"
    )
    return (
        f"{vimiv_version}\n\n"
        f"Python: {_python_version()}\n"
        f"Qt: {QT_VERSION_STR}\n"
        f"PyQt: {PYQT_VERSION_STR}\n\n"
        f"Svg Support: {bool(QtSvg)}\n"
    )


def paths() -> str:
    """Retrieve information on relevant paths."""
    return (
        "Paths:\n"
        f"cache: {xdg.vimiv_cache_dir()}\n"
        f"config: {xdg.vimiv_config_dir()}\n"
        f"data: {xdg.vimiv_data_dir()}"
    )


def gpl_boilerplate() -> str:
    """Return GPL boilerplate."""
    return _license_str


def detailed_info() -> str:
    """Return version, paths info and license."""
    return f"{info()}\n\n{paths()}\n\n{gpl_boilerplate()}"


def _python_version() -> str:
    """Return python version as MAJOR.MINOR.MICRO."""
    return "{info.major}.{info.minor}.{info.micro}".format(info=sys.version_info)


@functools.lru_cache(1)
def _git_info() -> Optional[str]:
    """Return git current commit information if possible else None."""
    gitdir = os.path.realpath(
        os.path.join(os.path.realpath(__file__), os.pardir, os.pardir)
    )
    if not os.path.isdir(os.path.join(gitdir, ".git")):
        return None

    try:
        commit = run_qprocess(
            "git",
            "describe",
            "--match=NoMaTcH",
            "--always",
            "--abbrev=40",
            "--dirty",
            cwd=gitdir,
        )
        date = run_qprocess(
            "git", "show", "-s", "--format=%cd", "--date=short", "HEAD", cwd=gitdir
        )
    except OSError:
        return None
    return f"Git: {commit} ({date})"


_license_str = """License:
This program is free software: you can redistribute it and/or modify it under
the terms of the GNU General Public License as published by the Free Software
Foundation, either version 3 of the License, or (at your option) any later
version.

This program is distributed in the hope that it will be useful, but WITHOUT ANY
WARRANTY; without even the implied warranty of MERCHANTABILITY or FITNESS FOR A
PARTICULAR PURPOSE. See the GNU General Public License for more details.

You should have received a copy of the GNU General Public License along with
this program. If not, see <http://www.gnu.org/licenses/>.
"""<|MERGE_RESOLUTION|>--- conflicted
+++ resolved
@@ -18,15 +18,8 @@
 from vimiv.qt.core import QT_VERSION_STR, PYQT_VERSION_STR
 
 import vimiv
-<<<<<<< HEAD
-from vimiv.utils import xdg, run_qprocess, lazy
-
-QtSvg = lazy.import_module("PyQt5.QtSvg", optional=True)
-=======
 from vimiv.qt.svg import QtSvg
-from vimiv.imutils import exif
 from vimiv.utils import xdg, run_qprocess
->>>>>>> 8cbbcb88
 
 
 def info() -> str:
