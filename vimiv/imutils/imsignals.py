# vim: ft=python fileencoding=utf-8 sw=4 et sts=4

# This file is part of vimiv.
# Copyright 2017-2018 Christian Karl (karlch) <karlch at protonmail dot com>
# License: GNU GPL v3, see the "LICENSE" and "AUTHORS" files for details.

"""Single class storing signals for image utilities.

Module Attributes:
    imsignals: The created ImageSignalHandler class to store the signals.
"""

from PyQt5.QtCore import QObject, pyqtSignal
from PyQt5.QtGui import QPixmap, QMovie


class ImageSignalHandler(QObject):
    """Store signals for image utilities as class attributes.

    Signals:
<<<<<<< HEAD
        new_image: Emitted when a new image should be opened.
            arg1: Path to the new image.
        new_images: Emitted when a list of new images should be opened.
            arg1: List of new paths to the images.
            arg2: The path to be focused.
        path_loaded: Emitted when the imstorage loaded a new path.
            arg1: Path of the new image.
        paths_loaded: Emitted when the imstorage loaded new paths.
=======
        open_new_image: Emitted when a new image should be opened.
            arg1: Path to the new image.
        open_new_images: Emitted when a list of new images should be opened.
            arg1: List of new paths to the images.
            arg2: The path to be focused.
        new_image_opened: Emitted when the imstorage loaded a new path.
            arg1: Path of the new image.
        new_images_opened: Emitted when the imstorage loaded new paths.
>>>>>>> ccc40789
            arg1: List of new paths.
        pixmap_loaded: Emitted when the imloader loaded a new pixmap.
            arg1: The QPixmap loaded.
        pixmap_updated: Emitted when the the pixmap was edited.
            arg1: The edited QPixmap.
        movie_loaded: Emitted when the imloader loaded a new animation.
            arg1: The QMovie loaded.
        svg_loaded: Emitted when the imloader loaded a new vector graphic.
            arg1: The path as the VectorGraphic class is constructed directly.
        maybe_update_library: Emitted when the working directory may have
                changed.
            arg1: The new working directory.

    """

<<<<<<< HEAD
    # Tell the storage to set new things
    new_image = pyqtSignal(str)
    new_images = pyqtSignal(list, str)
=======
    # Emited when new image path(s) should be opened
    open_new_image = pyqtSignal(str)
    open_new_images = pyqtSignal(list, str)
>>>>>>> ccc40789

    # Emited when new image path(s) were opened
    new_image_opened = pyqtSignal(str)
    new_images_opened = pyqtSignal(list)

    # Tell the image to get a new object to display
    pixmap_loaded = pyqtSignal(QPixmap)
    movie_loaded = pyqtSignal(QMovie)
    svg_loaded = pyqtSignal(str)
    pixmap_updated = pyqtSignal(QPixmap)

    # Tell the library that it may make sense to update
    maybe_update_library = pyqtSignal(str)


imsignals = ImageSignalHandler()<|MERGE_RESOLUTION|>--- conflicted
+++ resolved
@@ -18,16 +18,6 @@
     """Store signals for image utilities as class attributes.
 
     Signals:
-<<<<<<< HEAD
-        new_image: Emitted when a new image should be opened.
-            arg1: Path to the new image.
-        new_images: Emitted when a list of new images should be opened.
-            arg1: List of new paths to the images.
-            arg2: The path to be focused.
-        path_loaded: Emitted when the imstorage loaded a new path.
-            arg1: Path of the new image.
-        paths_loaded: Emitted when the imstorage loaded new paths.
-=======
         open_new_image: Emitted when a new image should be opened.
             arg1: Path to the new image.
         open_new_images: Emitted when a list of new images should be opened.
@@ -36,7 +26,6 @@
         new_image_opened: Emitted when the imstorage loaded a new path.
             arg1: Path of the new image.
         new_images_opened: Emitted when the imstorage loaded new paths.
->>>>>>> ccc40789
             arg1: List of new paths.
         pixmap_loaded: Emitted when the imloader loaded a new pixmap.
             arg1: The QPixmap loaded.
@@ -52,15 +41,9 @@
 
     """
 
-<<<<<<< HEAD
-    # Tell the storage to set new things
-    new_image = pyqtSignal(str)
-    new_images = pyqtSignal(list, str)
-=======
     # Emited when new image path(s) should be opened
     open_new_image = pyqtSignal(str)
     open_new_images = pyqtSignal(list, str)
->>>>>>> ccc40789
 
     # Emited when new image path(s) were opened
     new_image_opened = pyqtSignal(str)
