# vim: ft=python fileencoding=utf-8 sw=4 et sts=4

# This file is part of vimiv.
# Copyright 2017-2023 Christian Karl (karlch) <karlch at protonmail dot com>
# License: GNU GPL v3, see the "LICENSE" and "AUTHORS" files for details.

"""Overlay widget to display image metadata."""

import itertools
from typing import Optional

from vimiv.qt.core import Qt
from vimiv.qt.widgets import QLabel, QSizePolicy, QWidget

from vimiv import api, utils
from vimiv.imutils import metadata
from vimiv.config import styles

_logger = utils.log.module_logger(__name__)


class MetadataWidget(QLabel):
    """Overlay widget to display image metadata.

    The display of the widget can be toggled by command. It is filled with
    metadata information of the current image.


    Attributes:
        _mainwindow_bottom: y-coordinate of the bottom of the mainwindow.
        _mainwindow_width: width of the mainwindow.
        _path: Absolute path of the current image to load metadata of.
        _current_set: Holds a string of the currently selected keyset.
        _handler: MetadataHandler for _path or None. Use its property for access.
    """

    STYLESHEET = """
    QLabel {
        font: {statusbar.font};
        color: {statusbar.fg};
        background: {metadata.bg};
        padding: {metadata.padding};
        border-top-left-radius: {metadata.border_radius};
    }
    """

    @api.objreg.register
    def __init__(self, parent: QWidget):
        super().__init__(parent=parent)
        styles.apply(self)

        self.setSizePolicy(QSizePolicy.Fixed, QSizePolicy.Minimum)
        self.setTextFormat(Qt.RichText)

        self._mainwindow_bottom = 0
        self._mainwindow_width = 0
        self._path = ""
        self._current_set = ""
        self._handler: Optional[metadata.MetadataHandler] = None

        api.signals.new_image_opened.connect(self._on_image_opened)
        api.settings.metadata.current_keyset.changed.connect(self._update_text)

<<<<<<< HEAD
        self.hide()

    @property
    def handler(self) -> metadata.MetadataHandler:
        """Return the MetadataHandler for the current path."""
        if self._handler is None:
            self._handler = metadata.MetadataHandler(self._path)
        return self._handler
=======
        def __init__(self, parent: QWidget):
            super().__init__(parent=parent)
            styles.apply(self)

            self.setSizePolicy(QSizePolicy.Policy.Fixed, QSizePolicy.Policy.Minimum)
            self.setTextFormat(Qt.TextFormat.RichText)
>>>>>>> 8cbbcb88

    @api.keybindings.register("i", "metadata", mode=api.modes.IMAGE)
    @api.commands.register(mode=api.modes.IMAGE)
    def metadata(self, count: Optional[int] = None):
        """Toggle display of metadata of current image.

        **count:** Select the key set to display instead.

        .. hint::
            5 default key sets are provided and mapped to the counts 1-5. To
            override them or add your own, extend the METADATA section in your
            configfile like this::

                keys2 = Override,Second,Set
                keys4 = New,Fourth,Set

            where the values must be a comma-separated list of valid metadata keys.
        """

        if count is not None:
            try:
                _logger.debug("Switch keyset")
                new_keyset = api.settings.metadata.keysets[count]
                api.settings.metadata.current_keyset.value = new_keyset
                if not self.isVisible():
                    _logger.debug("Showing widget")
                    self.raise_()
                    self.show()
            except KeyError:
                raise api.commands.CommandError(f"Invalid key set option {count}")
        elif self.isVisible():
            _logger.debug("Hiding widget")
            self.hide()
        else:
            _logger.debug("Showing widget")
            self._update_text()
            self.raise_()
            self.show()

<<<<<<< HEAD
    @api.commands.register(mode=api.modes.IMAGE)
    def metadata_list_keys(self, n_cols: int = 3, to_term: bool = False):
        """Display a list of all valid metadata keys for the current image.
=======
            api.objreg.register(self)

        @property
        def handler(self) -> exif.ExifHandler:
            """Return the ExifHandler for the current path."""
            if self._handler is None:
                self._handler = exif.ExifHandler(self._path)
            return self._handler

        @api.keybindings.register("i", "metadata", mode=api.modes.IMAGE)
        @api.commands.register(mode=api.modes.IMAGE)
        def metadata(self, count: Optional[int] = None):
            """Toggle display of exif metadata of current image.

            **count:** Select the key set to display instead.

            .. hint::
                5 default key sets are provided and mapped to the counts 1-5. To
                override them or add your own, extend the METADATA section in your
                configfile like this::

                    keys2 = Override,Second,Set
                    keys4 = New,Fourth,Set

                where the values must be a comma-separated list of valid metadata keys.
            """

            if count is not None:
                try:
                    _logger.debug("Switch keyset")
                    new_keyset = api.settings.metadata.keysets[count]
                    api.settings.metadata.current_keyset.value = new_keyset
                    if not self.isVisible():
                        _logger.debug("Showing widget")
                        self.raise_()
                        self.show()
                except KeyError:
                    raise api.commands.CommandError(f"Invalid key set option {count}")
            elif self.isVisible():
                _logger.debug("Hiding widget")
                self.hide()
            else:
                _logger.debug("Showing widget")
                self._update_text()
                self.raise_()
                self.show()

        @api.commands.register(mode=api.modes.IMAGE)
        def metadata_list_keys(self, n_cols: int = 3, to_term: bool = False):
            """Display a list of all valid metadata keys for the current image.

            **syntax:** ``:metadata-list-keys [--n-cols=NUMBER] [--to-term]``

            optional arguments:
                * ``--n-cols``: Number of columns used to display the keys.
                * ``--to-term``: Print the keys to the terminal instead.
            """

            keys = sorted(set(self.handler.get_keys()))
            if to_term:
                print(*keys, sep="\n")
            elif n_cols < 1:
                raise api.commands.CommandError("Number of columns must be positive")
            else:
                columns = list(utils.split(keys, n_cols))
                table = utils.format_html_table(
                    itertools.zip_longest(*columns, fillvalue="")
                )
                self.setText(table)
                self._update_geometry()
                self.show()

        def update_geometry(self, window_width, window_bottom):
            """Adapt location when main window geometry changes."""
            self._mainwindow_width = window_width
            self._mainwindow_bottom = window_bottom
            self._update_geometry()
>>>>>>> 8cbbcb88

        **syntax:** ``:metadata-list-keys [--n-cols=NUMBER] [--to-term]``

        optional arguments:
            * ``--n-cols``: Number of columns used to display the keys.
            * ``--to-term``: Print the keys to the terminal instead.
        """

        keys = sorted(set(self.handler.get_keys()))
        if to_term:
            print(*keys, sep="\n")
        elif n_cols < 1:
            raise api.commands.CommandError("Number of columns must be positive")
        else:
            columns = list(utils.split(keys, n_cols))
            table = utils.format_html_table(
                itertools.zip_longest(*columns, fillvalue="")
            )
            self.setText(table)
            self._update_geometry()
            self.show()

    def update_geometry(self, window_width, window_bottom):
        """Adapt location when main window geometry changes."""
        self._mainwindow_width = window_width
        self._mainwindow_bottom = window_bottom
        self._update_geometry()

    def _update_geometry(self):
        """Update geometry according to current text content and window location."""
        self.adjustSize()
        y = self._mainwindow_bottom - self.height()
        self.setGeometry(
            self._mainwindow_width - self.width(), y, self.width(), self.height()
        )

    def _update_text(self):
        """Update the metadata text if the current image has not been loaded."""
        if self._current_set == api.settings.metadata.current_keyset.value:
            return
        _logger.debug(
            "%s: reading metadata of %s", self.__class__.__qualname__, self._path
        )
        keys = [
            e.strip() for e in api.settings.metadata.current_keyset.value.split(",")
        ]
        _logger.debug(f"Extracting metadata for keys: {keys}")
        try:
            data = self.handler.get_metadata(keys)
            if data:
                # Sort data according to order provided in config
                sorted_data = [data[key] for key in keys if key in data]
                self.setText(utils.format_html_table(sorted_data))
            else:
                self.setText("No matching metadata found")
        except metadata.MetadataError as e:
            self.setText(str(e))
        self._update_geometry()
        self._current_set = api.settings.metadata.current_keyset.value

    @utils.slot
    def _on_image_opened(self, path: str):
        """Load new image and update text if the widget is currently visible."""
        self._path = path
        self._current_set = ""
        self._handler = None
        if self.isVisible():
            self._update_text()<|MERGE_RESOLUTION|>--- conflicted
+++ resolved
@@ -44,13 +44,12 @@
     }
     """
 
-    @api.objreg.register
     def __init__(self, parent: QWidget):
         super().__init__(parent=parent)
         styles.apply(self)
 
-        self.setSizePolicy(QSizePolicy.Fixed, QSizePolicy.Minimum)
-        self.setTextFormat(Qt.RichText)
+        self.setSizePolicy(QSizePolicy.Policy.Fixed, QSizePolicy.Policy.Minimum)
+        self.setTextFormat(Qt.TextFormat.RichText)
 
         self._mainwindow_bottom = 0
         self._mainwindow_width = 0
@@ -61,7 +60,8 @@
         api.signals.new_image_opened.connect(self._on_image_opened)
         api.settings.metadata.current_keyset.changed.connect(self._update_text)
 
-<<<<<<< HEAD
+        api.objreg.register(self)
+
         self.hide()
 
     @property
@@ -70,14 +70,6 @@
         if self._handler is None:
             self._handler = metadata.MetadataHandler(self._path)
         return self._handler
-=======
-        def __init__(self, parent: QWidget):
-            super().__init__(parent=parent)
-            styles.apply(self)
-
-            self.setSizePolicy(QSizePolicy.Policy.Fixed, QSizePolicy.Policy.Minimum)
-            self.setTextFormat(Qt.TextFormat.RichText)
->>>>>>> 8cbbcb88
 
     @api.keybindings.register("i", "metadata", mode=api.modes.IMAGE)
     @api.commands.register(mode=api.modes.IMAGE)
@@ -117,89 +109,9 @@
             self.raise_()
             self.show()
 
-<<<<<<< HEAD
     @api.commands.register(mode=api.modes.IMAGE)
     def metadata_list_keys(self, n_cols: int = 3, to_term: bool = False):
         """Display a list of all valid metadata keys for the current image.
-=======
-            api.objreg.register(self)
-
-        @property
-        def handler(self) -> exif.ExifHandler:
-            """Return the ExifHandler for the current path."""
-            if self._handler is None:
-                self._handler = exif.ExifHandler(self._path)
-            return self._handler
-
-        @api.keybindings.register("i", "metadata", mode=api.modes.IMAGE)
-        @api.commands.register(mode=api.modes.IMAGE)
-        def metadata(self, count: Optional[int] = None):
-            """Toggle display of exif metadata of current image.
-
-            **count:** Select the key set to display instead.
-
-            .. hint::
-                5 default key sets are provided and mapped to the counts 1-5. To
-                override them or add your own, extend the METADATA section in your
-                configfile like this::
-
-                    keys2 = Override,Second,Set
-                    keys4 = New,Fourth,Set
-
-                where the values must be a comma-separated list of valid metadata keys.
-            """
-
-            if count is not None:
-                try:
-                    _logger.debug("Switch keyset")
-                    new_keyset = api.settings.metadata.keysets[count]
-                    api.settings.metadata.current_keyset.value = new_keyset
-                    if not self.isVisible():
-                        _logger.debug("Showing widget")
-                        self.raise_()
-                        self.show()
-                except KeyError:
-                    raise api.commands.CommandError(f"Invalid key set option {count}")
-            elif self.isVisible():
-                _logger.debug("Hiding widget")
-                self.hide()
-            else:
-                _logger.debug("Showing widget")
-                self._update_text()
-                self.raise_()
-                self.show()
-
-        @api.commands.register(mode=api.modes.IMAGE)
-        def metadata_list_keys(self, n_cols: int = 3, to_term: bool = False):
-            """Display a list of all valid metadata keys for the current image.
-
-            **syntax:** ``:metadata-list-keys [--n-cols=NUMBER] [--to-term]``
-
-            optional arguments:
-                * ``--n-cols``: Number of columns used to display the keys.
-                * ``--to-term``: Print the keys to the terminal instead.
-            """
-
-            keys = sorted(set(self.handler.get_keys()))
-            if to_term:
-                print(*keys, sep="\n")
-            elif n_cols < 1:
-                raise api.commands.CommandError("Number of columns must be positive")
-            else:
-                columns = list(utils.split(keys, n_cols))
-                table = utils.format_html_table(
-                    itertools.zip_longest(*columns, fillvalue="")
-                )
-                self.setText(table)
-                self._update_geometry()
-                self.show()
-
-        def update_geometry(self, window_width, window_bottom):
-            """Adapt location when main window geometry changes."""
-            self._mainwindow_width = window_width
-            self._mainwindow_bottom = window_bottom
-            self._update_geometry()
->>>>>>> 8cbbcb88
 
         **syntax:** ``:metadata-list-keys [--n-cols=NUMBER] [--to-term]``
 
