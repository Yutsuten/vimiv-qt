# vim: ft=python fileencoding=utf-8 sw=4 et sts=4

# This file is part of vimiv.
# Copyright 2017-2019 Christian Karl (karlch) <karlch at protonmail dot com>
# License: GNU GPL v3, see the "LICENSE" and "AUTHORS" files for details.

"""Tests for vimiv.api._mark."""

import os
import re
from collections import namedtuple

import pytest

from vimiv.api._mark import Mark, Tag


@pytest.fixture
def mark(qtbot, mocker):
    instance = Mark()
    instance.marked = mocker.Mock()
    instance.unmarked = mocker.Mock()
    instance.watch()
    mocker.patch("vimiv.utils.files.is_image", return_value=True)
    yield instance


@pytest.fixture(autouse=True)
def tagdir(tmpdir, mocker):
<<<<<<< HEAD
    tmp_tagdir = tmpdir.mkdir("tags")
    mocker.patch("vimiv.utils.xdg.join_vimiv_data", return_value=tmp_tagdir)
=======
    def join(*paths):
        return tmpdir.join(*paths)

    tmp_tagdir = tmpdir.join("tags")
    mocker.patch.object(Tag, "dirname", return_value=tmp_tagdir)
>>>>>>> 2752ce7e
    yield tmp_tagdir


@pytest.fixture
def tagwrite(tagdir):
    paths = ["first", "second"]
    name = "test"
    with Tag(name, read_only=False) as tag:
        tag.write(paths)
    path = os.path.join(tagdir, name)
    yield namedtuple("tagwrite", ["path", "content"])(path, paths)


def test_mark_single_image(mark):
    mark.mark(["image"])
    assert "image" in mark._marked
    assert mark.marked.called_once_with("image")


def test_mark_multiple_images(mark):
    mark.mark(["image1", "image2"])
    assert "image1" in mark._marked
    assert "image2" in mark._marked
    assert mark.marked.called_with("image1")
    assert mark.marked.called_with("image2")


def test_toggle_mark(mark):
    mark.mark(["image"])
    mark.mark(["image"])
    assert "image" not in mark._marked
    assert mark.unmarked.called_once_with("image")


def test_mark_clear(mark):
    mark.mark(["image"])
    mark.mark_clear()
    assert "image" not in mark._marked
    assert mark.unmarked.called_once_with("image")


def test_mark_restore(mark):
    mark.mark(["image"])
    mark.mark_clear()
    mark.mark_restore()
    assert "image" in mark._marked
    assert mark.marked.called_with("image")


def test_tag_write(tagwrite):
    assert os.path.isfile(tagwrite.path)


def test_tag_write_header(tagwrite):
    with open(tagwrite.path, "r") as f:
        comment_lines = [l for l in f if l.startswith(Tag.COMMENTCHAR)]
    assert "vimiv tag file" in comment_lines[0]
    date_re = re.compile(r"# created: \d\d\d\d-\d\d-\d\d \d\d:\d\d")
    assert (
        date_re.match(comment_lines[1]) is not None
    ), f"date not found in {comment_lines[1]}"


def test_tag_write_paths(tagwrite):
    with open(tagwrite.path, "r") as f:
        path_lines = [l.strip() for l in f if not l.startswith(Tag.COMMENTCHAR)]
    for path in tagwrite.content:
        assert path in path_lines


def test_tag_write_append_paths(tagwrite):
    all_paths = tagwrite.content + ["third"]
    with Tag(tagwrite.path, read_only=False) as tag:
        tag.write(all_paths)
    with Tag(tagwrite.path, read_only=True) as tag:
        read_paths = tag.read()
    assert len(set(read_paths)) == len(read_paths), "Append created duplicates"
    assert sorted(read_paths) == sorted(all_paths), "Append wrote wrong content"


def test_tag_read(tagwrite):
    with Tag(tagwrite.path, read_only=True) as tag:
        paths = tag.read()
    for path in tagwrite.content:
        assert path in paths


@pytest.mark.parametrize("parts", [("tag",), ("category", "tag")])
def test_tag_delete(mark, parts):
    basename = parts[0]
    name = os.path.join(*parts)
    tagpath = Tag.path(name)
    os.makedirs(os.path.dirname(tagpath), exist_ok=True, mode=0o700)
    with open(Tag.path(name), "w") as f:
        f.write("My tag content")
    mark.tag_delete(basename)
    assert not os.path.exists(Tag.path(basename))<|MERGE_RESOLUTION|>--- conflicted
+++ resolved
@@ -27,17 +27,9 @@
 
 @pytest.fixture(autouse=True)
 def tagdir(tmpdir, mocker):
-<<<<<<< HEAD
     tmp_tagdir = tmpdir.mkdir("tags")
-    mocker.patch("vimiv.utils.xdg.join_vimiv_data", return_value=tmp_tagdir)
-=======
-    def join(*paths):
-        return tmpdir.join(*paths)
-
-    tmp_tagdir = tmpdir.join("tags")
-    mocker.patch.object(Tag, "dirname", return_value=tmp_tagdir)
->>>>>>> 2752ce7e
-    yield tmp_tagdir
+    mocker.patch.object(Tag, "dirname", return_value=str(tmp_tagdir))
+    yield str(tmp_tagdir)
 
 
 @pytest.fixture
